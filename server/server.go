package chserver

import (
	"errors"
	"io/ioutil"
	"log"
	"net/http"
	"net/http/httputil"
	"net/url"
	"os"
	"regexp"

	socks5 "github.com/armon/go-socks5"
	"github.com/gorilla/websocket"
	chshare "github.com/jpillora/chisel/share"
	"github.com/jpillora/requestlog"
	"golang.org/x/crypto/ssh"
<<<<<<< HEAD
=======

	"github.com/aus/chisel/share"
>>>>>>> f360e462
)

// Config is the configuration for the chisel service
type Config struct {
	KeySeed  string
	AuthFile string
	Auth     string
	Proxy    string
	Socks5   bool
	Reverse  bool
}

// Server respresent a chisel service
type Server struct {
	*chshare.Logger
	connStats    chshare.ConnStats
	fingerprint  string
	httpServer   *chshare.HTTPServer
	reverseProxy *httputil.ReverseProxy
	sessCount    int32
	sessions     *chshare.Users
	socksServer  *socks5.Server
	sshConfig    *ssh.ServerConfig
	users        *chshare.UserIndex
	reverseOk    bool
}

var upgrader = websocket.Upgrader{
	ReadBufferSize:  1024,
	WriteBufferSize: 1024,
	CheckOrigin:     func(r *http.Request) bool { return true },
}

// NewServer creates and returns a new chisel server
func NewServer(config *Config) (*Server, error) {
	s := &Server{
		httpServer: chshare.NewHTTPServer(),
		Logger:     chshare.NewLogger("server"),
		sessions:   chshare.NewUsers(),
		reverseOk:  config.Reverse,
	}
	s.Info = true
	s.users = chshare.NewUserIndex(s.Logger)
	if config.AuthFile != "" {
		if err := s.users.LoadUsers(config.AuthFile); err != nil {
			return nil, err
		}
	}
	if config.Auth != "" {
		u := &chshare.User{Addrs: []*regexp.Regexp{chshare.UserAllowAll}}
		u.Name, u.Pass = chshare.ParseAuth(config.Auth)
		if u.Name != "" {
			s.users.AddUser(u)
		}
	}
	//generate private key (optionally using seed)
	key, _ := chshare.GenerateKey(config.KeySeed)
	//convert into ssh.PrivateKey
	private, err := ssh.ParsePrivateKey(key)
	if err != nil {
		log.Fatal("Failed to parse key")
	}
	//fingerprint this key
	s.fingerprint = chshare.FingerprintKey(private.PublicKey())
	//create ssh config
	s.sshConfig = &ssh.ServerConfig{
		ServerVersion:    "SSH-" + chshare.ProtocolVersion + "-server",
		PasswordCallback: s.authUser,
	}
	s.sshConfig.AddHostKey(private)
	//setup reverse proxy
	if config.Proxy != "" {
		u, err := url.Parse(config.Proxy)
		if err != nil {
			return nil, err
		}
		if u.Host == "" {
			return nil, s.Errorf("Missing protocol (%s)", u)
		}
		s.reverseProxy = httputil.NewSingleHostReverseProxy(u)
		//always use proxy host
		s.reverseProxy.Director = func(r *http.Request) {
			r.URL.Scheme = u.Scheme
			r.URL.Host = u.Host
			r.Host = u.Host
		}
	}
	//setup socks server (not listening on any port!)
	if config.Socks5 {
		socksConfig := &socks5.Config{}
		if s.Debug {
			socksConfig.Logger = log.New(os.Stdout, "[socks]", log.Ldate|log.Ltime)
		} else {
			socksConfig.Logger = log.New(ioutil.Discard, "", 0)
		}
		s.socksServer, err = socks5.New(socksConfig)
		if err != nil {
			return nil, err
		}
		s.Infof("SOCKS5 server enabled")
	}
	//print when reverse tunnelling is enabled
	if config.Reverse {
		s.Infof("Reverse tunnelling enabled")
	}
	return s, nil
}

// Run is responsible for starting the chisel service
func (s *Server) Run(host, port string) error {
	if err := s.Start(host, port); err != nil {
		return err
	}

	return s.Wait()
}

// Start is responsible for kicking off the http server
func (s *Server) Start(host, port string) error {
	s.Infof("Fingerprint %s", s.fingerprint)
	if s.users.Len() > 0 {
		s.Infof("User authenication enabled")
	}
	if s.reverseProxy != nil {
		s.Infof("Reverse proxy enabled")
	}
	s.Infof("Listening on %s:%s...", host, port)
	h := http.Handler(http.HandlerFunc(s.handleClientHandler))
	if s.Debug {
		o := requestlog.DefaultOptions
		o.TrustProxy = true
		h = requestlog.WrapWith(h, o)
	}
	return s.httpServer.GoListenAndServe(host+":"+port, h)
}

// Wait waits for the http server to close
func (s *Server) Wait() error {
	return s.httpServer.Wait()
}

// Close forcibly closes the http server
func (s *Server) Close() error {
	return s.httpServer.Close()
}

// GetFingerprint is used to access the server fingerprint
func (s *Server) GetFingerprint() string {
	return s.fingerprint
}

// authUser is responsible for validating the ssh user / password combination
func (s *Server) authUser(c ssh.ConnMetadata, password []byte) (*ssh.Permissions, error) {
	// check if user authenication is enable and it not allow all
	if s.users.Len() == 0 {
		return nil, nil
	}
	// check the user exists and has matching password
	n := c.User()
	user, found := s.users.Get(n)
	if !found || user.Pass != string(password) {
		s.Debugf("Login failed for user: %s", n)
		return nil, errors.New("Invalid authentication for username: %s")
	}
	// insert the user session map
	// @note: this should probably have a lock on it given the map isn't thread-safe??
	s.sessions.Set(string(c.SessionID()), user)
	return nil, nil
}

// AddUser adds a new user into the server user index
func (s *Server) AddUser(user, pass string, addrs ...string) error {
	authorizedAddrs := make([]*regexp.Regexp, 0)

	for _, addr := range addrs {
		authorizedAddr, err := regexp.Compile(addr)
		if err != nil {
			return err
		}

		authorizedAddrs = append(authorizedAddrs, authorizedAddr)
	}

	u := &chshare.User{Name: user, Pass: pass, Addrs: authorizedAddrs}
	s.users.AddUser(u)
	return nil
}

// DeleteUser removes a user from the server user index
func (s *Server) DeleteUser(user string) {
	s.users.Del(user)
}<|MERGE_RESOLUTION|>--- conflicted
+++ resolved
@@ -15,11 +15,6 @@
 	chshare "github.com/jpillora/chisel/share"
 	"github.com/jpillora/requestlog"
 	"golang.org/x/crypto/ssh"
-<<<<<<< HEAD
-=======
-
-	"github.com/aus/chisel/share"
->>>>>>> f360e462
 )
 
 // Config is the configuration for the chisel service
